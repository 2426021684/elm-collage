module Collage.Core
    exposing
        ( BasicCollage(..)
        , Collage
        , FillStyle(..)
        , Path(..)
        , Shape(..)
        , Text(..)
        , apply
        , collage
        , combine
        , find
        , foldl
        , foldr
        , foldrLazy
        , invert
        , levels
        , search
        )

{-| This module contains internal types used accross multiple modules in this packages.
Constructors are however not exposed to the user.
-}

import Color exposing (Color)
import Helpers
import Html exposing (Html)
import Json.Decode as Json
import Maybe.Extra as Maybe


-- Point -----------------------------------------------------------------------


type alias Point =
    ( Float, Float )



-- Collage ---------------------------------------------------------------------


<<<<<<< HEAD
type alias Transformation r =
    { r | shift : Point, theta : Float, scale : Float }


type alias Collage fill line text msg =
    Transformation
        { name : Maybe String
        , alpha : Float
=======
type alias Transform r =
    { r | shift : ( Float, Float ), scale : ( Float, Float ), rotation : Float }


type alias Collage fill line text msg =
    Transform
        { opacity : Float
>>>>>>> 9d678f8a
        , handlers : List ( String, Json.Decoder msg )
        , basic : BasicCollage fill line text msg
        }


type BasicCollage fill line text msg
    = Shape ( fill, line ) Shape
    | Path line Path
    | Text ( Float, Float ) (Text text)
    | Image ( Float, Float ) String
    | Html ( Float, Float ) (Html msg)
      --FIXME: Implement grouping as fold over stacking?
    | Group (List (Collage fill line text msg))
    | Subcollage (Collage fill line text msg) (Collage fill line text msg)


collage : BasicCollage fill line text msg -> Collage fill line text msg
collage basic =
<<<<<<< HEAD
    { name = Nothing
    , shift = ( 0, 0 )
    , theta = 0
    , scale = 1
    , alpha = 1
=======
    { shift = ( 0, 0 )
    , scale = ( 1, 1 )
    , rotation = 0
    , opacity = 1
>>>>>>> 9d678f8a
    , handlers = []
    , basic = basic
    }


<<<<<<< HEAD
invert : Transformation r -> Transformation r
invert ({ shift, theta, scale } as r) =
    let
        ( dx, dy ) =
            shift
    in
    { r
        | shift = ( -dx, -dy )
        , theta = -theta
        , scale = 1 / scale
    }


combine : Transformation r -> Transformation r -> Transformation r
combine { shift, theta, scale } this =
    let
        ( dx, dy ) =
            shift

        ( x, y ) =
            this.shift
    in
    { this
        | shift = ( x + dx, y + dy )
        , theta = this.theta + theta
        , scale = this.scale * scale
    }


apply : Transformation r -> Point -> Point
apply { shift, theta, scale } pt =
    let
        ( dx, dy ) =
            shift

        scaled ( x, y ) =
            ( x * scale, y * scale )
=======
apply : Transform r -> Point -> Point
apply { shift, scale, rotation } =
    let
        ( dx, dy ) =
            shift

        ( sx, sy ) =
            scale
>>>>>>> 9d678f8a

        shifted ( x, y ) =
            ( x + dx, y + dy )

<<<<<<< HEAD
        rotated ( x, y ) =
            let
                c =
                    cos theta

                s =
                    sin theta
            in
            ( c * x - s * y, s * x + c * y )
    in
    pt |> rotated |> shifted |> scaled


foldr : (Collage fill line text msg -> a -> a) -> a -> Collage fill line text msg -> a
foldr f acc collage =
    let
        foldrOf =
            List.foldr (\collage acc -> foldr f acc collage) acc

        recurse =
            case collage.basic of
                Group collages ->
                    foldrOf collages

                Subcollage fore back ->
                    foldrOf [ fore, back ]

                _ ->
                    acc
    in
    f collage recurse


foldrLazy : (Collage fill line text msg -> (() -> a) -> a) -> a -> Collage fill line text msg -> a
foldrLazy f acc collage =
    let
        foldrOf =
            Helpers.foldrLazy (\collage acc -> foldrLazy f (acc ()) collage) acc

        recurse () =
            case collage.basic of
                Group collages ->
                    foldrOf collages

                Subcollage fore back ->
                    foldrOf [ fore, back ]

                _ ->
                    acc
    in
    f collage recurse


foldl : (Collage fill line text msg -> a -> a) -> a -> Collage fill line text msg -> a
foldl f acc collage =
    let
        foldlOf acc =
            List.foldl (\collage acc -> foldl f acc collage) acc

        recurse acc =
            case collage.basic of
                Group collages ->
                    foldlOf acc collages

                Subcollage fore back ->
                    foldlOf acc [ fore, back ]

                _ ->
                    acc
    in
    recurse <| f collage acc


{-| Lazy depth-first search using `foldr`
-}
find : (Collage fill line text msg -> Bool) -> Collage fill line text msg -> Maybe (Collage fill line text msg)
find p =
    --NOTE: Could be defined generically on types having `foldr`.
    let
        f x =
            if p x then
                Just x
            else
                Nothing
    in
    foldrLazy (Maybe.orLazy << f) Nothing


levels : Collage fill line text msg -> List (Collage fill line text msg)
levels collage =
    let
        recurse result queue =
            --NOTE: This function is tail recursive :-)
            case queue of
                [] ->
                    []

                collage :: rest ->
                    case collage.basic of
                        Group collages ->
                            --NOTE: First recurse on the rest of the queue, then go for the group contents
                            recurse result (rest ++ collages)

                        Subcollage fore back ->
                            recurse result (rest ++ [ fore, back ])

                        _ ->
                            --NOTE: We only add non-groups to the result
                            recurse (collage :: result) rest
    in
    --NOTE: Start with the empty queue as the result and the current collage in the queue
    recurse [] [ collage ]


{-| Breadth-first search on collages
-}
search : (Collage fill line text msg -> Bool) -> Collage fill line text msg -> Maybe (Collage fill line text msg)
search pred collage =
    let
        recurse queue =
            case queue of
                [] ->
                    Nothing

                collage :: rest ->
                    if pred collage then
                        --NOTE: We found it!
                        Just collage
                    else
                        --NOTE: We go on with our search
                        case collage.basic of
                            Group collages ->
                                --NOTE: First recurse on the rest of the queue, then go for the group contents
                                recurse (rest ++ collages)

                            Subcollage fore back ->
                                recurse (rest ++ [ fore, back ])

                            _ ->
                                recurse rest
    in
    recurse [ collage ]
=======
        scaled ( x, y ) =
            ( sx * x, sy * y )

        rotated ( x, y ) =
            let
                c =
                    cos rotation

                s =
                    sin rotation
            in
            ( c * x - s * y, s * x + c * y )
    in
    shifted << scaled << rotated
>>>>>>> 9d678f8a



-- Shapes, Paths and Text ------------------------------------------------------


type Shape
    = Polygon (List Point)
      --NOTE: Although Rectangles are a special case of Polygons, they can have rounded corners, so we have a separate constructor for them.
      --NOTE: Squares are just Rectangles with the same width and height, therefore we don't need them here.
    | Rectangle Float Float Float
    | Ellipse Float Float
      --NOTE: Circles are just Elipses with the same x- and y-radius, so we could just use Ellipse, but it eases the calculation of envelopes.
    | Circle Float
    | Loop Path


type Path
    = Polyline (List Point)


type Text style
    = Chunk style String



-- Styles ----------------------------------------------------------------------


type FillStyle
    = Transparent
      --TODO: Add gradient and pattern fills
      -- | Gradient Gradient
      -- | Pattern Float Float String Float
    | Uniform Color<|MERGE_RESOLUTION|>--- conflicted
+++ resolved
@@ -13,7 +13,6 @@
         , foldl
         , foldr
         , foldrLazy
-        , invert
         , levels
         , search
         )
@@ -40,16 +39,6 @@
 -- Collage ---------------------------------------------------------------------
 
 
-<<<<<<< HEAD
-type alias Transformation r =
-    { r | shift : Point, theta : Float, scale : Float }
-
-
-type alias Collage fill line text msg =
-    Transformation
-        { name : Maybe String
-        , alpha : Float
-=======
 type alias Transform r =
     { r | shift : ( Float, Float ), scale : ( Float, Float ), rotation : Float }
 
@@ -57,7 +46,7 @@
 type alias Collage fill line text msg =
     Transform
         { opacity : Float
->>>>>>> 9d678f8a
+        , name : Maybe String
         , handlers : List ( String, Json.Decoder msg )
         , basic : BasicCollage fill line text msg
         }
@@ -76,87 +65,64 @@
 
 collage : BasicCollage fill line text msg -> Collage fill line text msg
 collage basic =
-<<<<<<< HEAD
-    { name = Nothing
-    , shift = ( 0, 0 )
-    , theta = 0
-    , scale = 1
-    , alpha = 1
-=======
     { shift = ( 0, 0 )
     , scale = ( 1, 1 )
     , rotation = 0
     , opacity = 1
->>>>>>> 9d678f8a
+    , name = Nothing
     , handlers = []
     , basic = basic
     }
 
 
-<<<<<<< HEAD
-invert : Transformation r -> Transformation r
-invert ({ shift, theta, scale } as r) =
+apply : Transform r -> Point -> Point
+apply { shift, scale, rotation } =
     let
         ( dx, dy ) =
             shift
-    in
-    { r
-        | shift = ( -dx, -dy )
-        , theta = -theta
-        , scale = 1 / scale
-    }
-
-
-combine : Transformation r -> Transformation r -> Transformation r
-combine { shift, theta, scale } this =
-    let
-        ( dx, dy ) =
-            shift
-
-        ( x, y ) =
-            this.shift
-    in
-    { this
-        | shift = ( x + dx, y + dy )
-        , theta = this.theta + theta
-        , scale = this.scale * scale
-    }
-
-
-apply : Transformation r -> Point -> Point
-apply { shift, theta, scale } pt =
-    let
-        ( dx, dy ) =
-            shift
-
-        scaled ( x, y ) =
-            ( x * scale, y * scale )
-=======
-apply : Transform r -> Point -> Point
-apply { shift, scale, rotation } =
-    let
-        ( dx, dy ) =
-            shift
 
         ( sx, sy ) =
             scale
->>>>>>> 9d678f8a
 
         shifted ( x, y ) =
             ( x + dx, y + dy )
 
-<<<<<<< HEAD
+        scaled ( x, y ) =
+            ( sx * x, sy * y )
+
         rotated ( x, y ) =
             let
                 c =
-                    cos theta
+                    cos rotation
 
                 s =
-                    sin theta
+                    sin rotation
             in
             ( c * x - s * y, s * x + c * y )
     in
-    pt |> rotated |> shifted |> scaled
+    shifted << scaled << rotated
+
+
+combine : Transform r -> Transform r -> Transform r
+combine { shift, scale, rotation } this =
+    let
+        ( dx, dy ) =
+            shift
+
+        ( fx, fy ) =
+            scale
+
+        ( x, y ) =
+            this.shift
+
+        ( sx, sy ) =
+            this.shift
+    in
+    { this
+        | shift = ( x + dx, y + dy )
+        , scale = ( sx * fx, sy * fy )
+        , rotation = this.rotation + rotation
+    }
 
 
 foldr : (Collage fill line text msg -> a -> a) -> a -> Collage fill line text msg -> a
@@ -288,22 +254,6 @@
                                 recurse rest
     in
     recurse [ collage ]
-=======
-        scaled ( x, y ) =
-            ( sx * x, sy * y )
-
-        rotated ( x, y ) =
-            let
-                c =
-                    cos rotation
-
-                s =
-                    sin rotation
-            in
-            ( c * x - s * y, s * x + c * y )
-    in
-    shifted << scaled << rotated
->>>>>>> 9d678f8a
 
 
 
